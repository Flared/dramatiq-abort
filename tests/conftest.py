import logging
import os
import random
from typing import Any, Dict

import dramatiq
import pytest
import redis
from dramatiq import Worker
from dramatiq.brokers.stub import StubBroker

from dramatiq_abort import EventBackend
from dramatiq_abort import backends as evt_backends

logfmt = "[%(asctime)s] [%(threadName)s] [%(name)s] [%(levelname)s] %(message)s"
logging.basicConfig(level=logging.INFO, format=logfmt)
logging.getLogger("pika").setLevel(logging.WARN)

random.seed(1337)

CI: bool = os.getenv("GITHUB_ACTION") is not None


def check_redis(client: Any) -> None:
    try:
        client.ping()
<<<<<<< HEAD
    except redis.ConnectionError as e:
        raise e from e if CI else pytest.skip("No connection to Redis server.")
=======
    except redis.ConnectionError:
        if CI:
            raise
        pytest.skip("No connection to Redis server.")
>>>>>>> 15352eb5


@pytest.fixture()
def stub_broker() -> dramatiq.Broker:
    broker = StubBroker()
    broker.emit_after("process_boot")
    dramatiq.set_broker(broker)
    yield broker
    broker.flush_all()
    broker.close()


@pytest.fixture()
def stub_worker(stub_broker: dramatiq.Broker) -> dramatiq.Worker:
    worker = Worker(stub_broker, worker_timeout=100, worker_threads=32)
    worker.start()
    yield worker
    worker.stop()


@pytest.fixture
def redis_event_backend() -> evt_backends.RedisBackend:
    backend = evt_backends.RedisBackend.from_url("redis://localhost:6379")
    check_redis(backend.client)
    backend.client.flushall()
    return backend


@pytest.fixture
def stub_event_backend() -> evt_backends.StubBackend:
    return evt_backends.StubBackend()


@pytest.fixture
def event_backends(
    redis_event_backend: evt_backends.RedisBackend,
    stub_event_backend: evt_backends.StubBackend,
) -> Dict[str, EventBackend]:
    return {
        "redis": redis_event_backend,
        "stub": stub_event_backend,
    }


@pytest.fixture(params=["redis", "stub"])
def event_backend(
    request: Any, event_backends: Dict[str, EventBackend]
) -> EventBackend:
    return event_backends[request.param]<|MERGE_RESOLUTION|>--- conflicted
+++ resolved
@@ -24,15 +24,10 @@
 def check_redis(client: Any) -> None:
     try:
         client.ping()
-<<<<<<< HEAD
-    except redis.ConnectionError as e:
-        raise e from e if CI else pytest.skip("No connection to Redis server.")
-=======
     except redis.ConnectionError:
         if CI:
             raise
         pytest.skip("No connection to Redis server.")
->>>>>>> 15352eb5
 
 
 @pytest.fixture()
