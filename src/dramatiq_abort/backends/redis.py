--- conflicted
+++ resolved
@@ -45,15 +45,13 @@
 
     def notify(self, keys: Iterable[bytes], ttl: int) -> None:
         with self.client.pipeline() as pipe:
-<<<<<<< HEAD
-=======
-            pipe.rpush(key, b"x")
-            pipe.pexpire(key, ttl)
+            for key in keys:
+                pipe.rpush(key, b"x")
+                pipe.pexpire(key, ttl)
             pipe.execute()
 
     def notify_many(self, keys: List[bytes], ttl: int) -> None:
         with self.client.pipeline() as pipe:
->>>>>>> 764a0768
             for key in keys:
                 pipe.rpush(key, b"x")
                 pipe.pexpire(key, ttl)
